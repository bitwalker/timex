# Change Log

All notable changes to this project will be documented in this file (at least to the extent possible, I am not infallible sadly).
This project adheres to [Semantic Versioning](http://semver.org/).

## Unreleased

### Added/Changed

- Changed `Timex.Duration.Parse` to be 2x faster
- Fixed compilation warning from gettext
- Added `cycled` option for `Timex.between?/4` to support time-range checks that pass through midnight
- Add Croatian translation
- Changed charlists from the deprecated `''` to `~c""`
- Changed negative range to pass the step of default value for suppressing deprecation warnings

### Fixed

- Updated `Timex.now/1` typespec to remove the `AmbiguousDateTime`
- Corrected pluralization rules for bg/cs/he/id/ro/ru
- Fixed documentation formatting of `Timex.TimezoneInfo.create/6`
<<<<<<< HEAD
- Fixed typo in `Ecto.md`
=======
- Updated tzdata to fix issues with 2024b
>>>>>>> 23a4ca17

---

## 3.7.8

### Added/Changed

- Add Thai translations
- Add Estonian translation
- Added `TimezoneInfo.format_offset/1`

### Fixed

- Fix incorrect `Timex.weekday/2` typespecs
- Added timezone field to set_options type
- Corrected type definition for Types.week_of_month to include possiblity of 6th week (see #703)
- Added specs to parse function to account for AmbiguousDateTime return type

---

## 3.7.6

### Changed

- The documentation on weekday formatting via `%w` and `%u` strftime directives and `WDmon` and `WDsun`
default directives did not match, and worse, the behaviour had regressed as well and did not match the
docs for either. The behaviour now matches between the two formatters, as does the documentation, and
aligns with the C strftime specification (i.e. Monday is 1..7, Sunday is 0..6)

### Fixed

- Clarify docs on comparison granularity for days/weeks
- Fix incorrect weekday formatting (see #668)
- Handled edge case where no locally-defined timezone is present (see #670)
- Invalid validation of ambiguous date/times during parsing (see #674)

---

## 3.7.5

### Added/Changed

- Added `Timex.Timezone.get/3` to allow requesting timezones using utc or wall clock as desired

### Fixed

- Addressed issues #652, #658, #659, #656, #654, #653

## 3.7.4

### Fixed

- Addressed issues #647, #648, #649, #650

## 3.7.3

**NOTE:** The config of the Timex default locale is changed to:
```ex
config :your_app, Timex.Gettext, default_locale: "en"
```
This follows the standard set by Gettext, see: [the Gettext docs](https://hexdocs.pm/gettext/Gettext.html#module-default-locale)

Now when the Gettext locale is being changed on runtime with:
```ex
Gettext.put_locale("nl")
```
The Gettext backend for Timex will follow suit. If for some reason you want Timex, and just Timex, to change its locale to something else you should target the Timex.Gettext backend with:
```ex
Timex.Gettext.put_locale("de")
```

### Potentially Breaking

- Fixed handling of `Etc/GMT` vs `GMT` timezones. The former must be POSIX compatible, which inverts the meaning of the sign, whereas the latter have no such restriction and are equivalent to `UTC(+/-)HH:MM`,
while this is fixing incorrect behavior, it could potentially break users relying on the incorrect behavior.

### Fixed

- #494, incorrect handling of parsing week numbers
- Improve parsing of timezones
- Incorrect stringification of error values returned in some circumstances
- Let Timex follow the locale set by the global Gettext. See #501

### Added/Changed

- Removed `Timex.Timezone.diff`, as it is no longer used in Timex
- Added support for obtaining the Julian day of year via `Calendar.Julian.date_for_day_of_year/3`

### Fixed

## 3.7.1

### Fixed

- `local/0` and `local/1` were incorrectly returning TimezoneInfo structs due to a bad match

## 3.7.0

### Potentially Breaking

- Elixir 1.8+ is now required
- Tzdata 1.0+ is now required
- If you were previously relying on `?` suffixed functions to return
`{:error, reason}` if given invalid date/time inputs (other than
`is_valid?`), these functions now always return booleans and raise if an
error with the input is encountered

### Added/Changed

- Refactored much of the library to delegate to the Calendar API where
appropriate, we now make more of an effort to avoid duplication of the
standard library functionality
- Functions with the `?` suffix now correctly raise on invalid inputs,
and always return booleans. This was implicitly broken before, we need
to follow convention here.
- Local timezone handling no longer requires parsing the zoneinfo files,
instead we attempt to observe the timezone name that is active and feed
that into the timezone database directly. We were just using the
abbreviations before, but that wasn't correct behavior at all. In the
future we may want to support the system timezone database as a proper
implementation of `Calendar.TimeZoneDatabase`, but for now we've just
removed the unnecessary parsing work that was going on here.
- `Timex.today/1` which returns today's date in the provided timezone

### Fixed

- Handling of timezones across DST. More generally we now handle gaps/ambiguity
much more consistently
- ZoneInfo parser was refactored, now properly supports version 2/3
files, addresses some small bugs in previous code
- Some incorrect/redundant typespecs were removed/fixed
- We now support alternative timezone databases for API operations that
do not need to interact with the `Timex.Timezone` module directly. That
module is still tied to tzdata for now, but in the future may be
modified to remove the direct dependency.

## 3.6.4

### Potentially Breaking

- `Timex.set/2` now sets microseconds when setting `:time` from a `%Time{}` struct
- `Timex.Duration.to_string/1` now returns `PT0S` instead of `P` for zero-length durations with the default formatter

### Added
- `Timex.set/2` now also accepts setting the `:date` from a `%Date{}` and `:time` from a `%Time{}` struct for NaiveDateTime

### Fixes
- Loosen `tzdata` dependency to allow `1.x` releases

## 3.6.3

### Added

- Switched to GitHub Actions for CI
- Finnish translations
- Enumerable implementation for Timex.Interval

### Fixed

- Czech translation fixes
- #616
- #615

## 3.6.2

### Added

- Updated tzdata to 1.0.1
- Vietnamese/Czech/Hebrew/Bosnian translations
- Formatter settings, and ran the formatter on the codebase

### Fixed

- Romanian translation fixes
- Various documentation/typespec fixes
- Parser for ISOweek
- #559
- #577

## 3.6.1

### Potentially Breaking

- Require Elixir v1.6+

### Added

- Setup property based test framework and add sample tests (#480)
- Turkish translation (#534)
- Add details to parsing documentation (#540)
- Support time units in singular (#509)
- #538 documentation of default formatting directives
- Support for tzdata 1.0.0 (#536)

### Fixed

- Address handling of ambiguity in timezone conversions by using UTC clock time, where possible. See #488
- #491 gracefully handle errors resolving a timezone using wall clock time
- #514 gracefully handle converting date to datetime on tz boundary
- #531 address some issues with shifting over timezone boundaries
- #507 unnecessary tz conversion during logical shifts results in erroneous results
- #532 shift priority incorrectly inverted
- #537 precision not preserved in some situations
- Elixir 1.8 deprecations
- `Timex.diff/2` spec
- `Timex.Timezone.convert/2` when using custom time zones
- Letter encoding on PT translation
- Swedish translation id for March

## 3.5.0

### Added

- `Timex.set/2` now also accepts setting the `:date` from a `%Date{}` struct.
- `Interval.difference/2` removes one interval from another

## 3.4.1

### Added
- Afrikaans translations (Julian Dicks)
- The :inclusive option for Timex.between?/4 :start and :end in addition to true

### Fixed
- strftime_iso_kitchen no longer discards dates


## 3.4.0

**NOTE:** There are breaking changes in this release. This is not going to result in a major
version bump, as the old behavior did not match the docs, and was incorrect to boot. In other words, the
breaking changes only affect you if you relied on the incorrect behavior, if you were expecting the
documented behavior, then these are _not_ breaking changes.

### Added

- Interval.contains?/2 to test if one interval contains another

### Fixed

- Interval overlap was being improperly calculated
- Interval behavior with respect to open/closed bounds was incorrect (open bounds were being treated as closed and vice versa)
- Intervals could be created with invalid from/until (i.e. creating an interval with an until before the from)
- Interval documentation improvements for clarity


## 3.1.13

### Added

- Romanian translations (Cezar Halmagean)

### Fixed

- #280 - formatting of non-ISO week numbers

## 3.1.6-12

Sorry I didn't keep this up to date, please review the commits in git for these versions.

## 3.1.6

### Added

- Translations for zh_CN (Chinese)
- Translations for pl (Polish)
- #244 - Support for fractional offsets

### Fixed

- Various documentation fixes
- Fix #262 - Day of week calculation in Julian calendar - Mark Meeus
- Fix #260 - Duration formatting edge case - Slava Kisel
- Fix #257 - Fix from_iso_triplet logic - Mathew Bramson
- Fix #252 - Formatting/parsing of fractional seconds was not round-trippable
- Fix #248 - Make fractional second formatting consistent with standard library
- Add application callback so we can provide better errors if :tzdata isn't started
- Enable fallback_to_any in Timex.Protocol

## 3.1.5

### Fixed

- Fix #218 - Bug with `Timex.from_iso_triplet`
- Zone abbreviations produced by parsing did not always match those in tzdata

## 3.1

### Fixed

- Fix #214 - Permit any valid datetime type in formatting API
- Fix #215 - Properly validate 2-digit years

## 3.0.8

### Changed

- Duration.scale/2 now works with float coefficients

## 3.0.7

### Added

- Implementation of Timex.Protocol for Map. This is primarily useful (and intended)
  for dealing with deserialized date/time structs.

### Fixed

- Precision calculation for microseconds was sometimes incorrect.

## 3.0.6

### Added

- Added parsing for ISO-8601 durations to the Duration API

### Fixed

- #206 - Bug in shifting DateTimes

## 3.0.5

### Fixed

- #199 - Handling of timezone names with `-` was broken.

## 3.0.3

### Added

- Add Duration.to_time/1, to_time!/1, from_time/1 for conversions to/from Time

## 3.0.2

### Fixed

- Converting a NaiveDateTime with to_datetime did not include microseconds
- now/0, now/1, local/0 were not microsecond precise

## 3.0.1

### Added

- `Duration.to_clock/1` - convert a Duration to a `{hour,min,sec,usec}` tuple
- `Duration.from_clock/1` - convert a `{hour,min,sec,usec}` tuple to a Duration

## 3.0.0

**IMPORTANT**: This release is a significant rewrite of Timex's internals as well as API. Many things have remained unchanged,
but there are many things that have as well. Mostly the removal of prior deprecations, and the removal (without deprecation) of
things incompatible with, or now redundant due to, the introduction of calendar types in Elixir 1.3 and their impact on Timex.
The list of these changes will be comprehensively spelled out below, along with recommendations for alternatives in the cases
of removals.

### Fixed
- [#185](https://github.com/bitwalker/timex/issues/185)
- [#137](https://github.com/bitwalker/timex/issues/137)

### Added
- `Timex.Protocol` (defines the API all calendar types must implement to be used with Timex)
- `compare/3`, `diff/3` `shift/2`, now allow the use of `:milliseconds` and `:microseconds`
- `set/2` now allow the use of `:microsecond`
- `Timex.Duration`
- `to_gregorian_microseconds/1`, converts a date/time value to microseconds since year zero

### Changed
- Timex's old Date/DateTime types are replaced by Elixir 1.3's new calendar types,
  NaiveDateTime is now used where appropriate, and AmbiguousDateTime remains in order to
  handle timezone ambiguities.
- `Timex.diff/3` now returns to it's old behaviour of returning a signed integer for values, so
  that diffing/comparing can be done on a single value.
- Renamed `Timex.Time` to `Timex.Duration` to better reflect it's purpose and prevent conflicts with
  Elixir's built-in `Time` type.
- Renamed `Timex.Format.Time.*` to `Timex.Format.Duration.*`
- Renamed `:timestamp` options to `:duration`
- Renamed `*_timestamp` functions to `*_duration`
- Changed `Timex.Duration` to operate on and return `Duration` structs rather than Erlang timestamp tuples
- Changed `Duration.from/2`, to `Duration.from_*/1`, moving the unit into the name.
- Renamed `to_erlang_datetime` to `to_erl`

### Removed
- Timex.Date (use `Timex` now)
- Timex.DateTime (use `Timex` now)
- Timex.Convertable (no longer makes sense in the face of differentiating NaiveDateTime/DateTime)
- `set/2` no longer allow the use of `:millisecond`
- Removed `Timex.date`
- Deprecated `Timex.datetime`
- Removed `from_timestamp` functions
- Removed `to_gregorian`
- Removed `to_seconds/2` in favor of `to_gregorian_seconds/1` and `to_unix/1`
- Removed `normalize/1`, it no longer is necessary. `normalize/2` still exists however

## 2.1.3

### Fixed
- Some behaviour around shifting across DST boundaries was behaving incorrectly (#142)

## 2.1.2

This release adds the base for locale-awareness in Timex, including one locale ("ru"), support for formatting datetimes
in another locale, and functions which return names of things will now use the default locale. To configure Timex's default
locale, put the following in config.exs:

```elixir
config :timex, default_locale: "ru" # or whatever locale you want
```

### Added
- The ability to configure a default locale (the default is "en" if no config is provided) for formatting/translation of strings
- The ability to format a string using a given locale, otherwise the default locale is used
- Translations for the "ru" locale, more to come
- Locale awareness throughout the core API, so functions such as `day_name` will return the day name in the configured locale,
  if translations for that locale were provided
- `Timex.lformat`, and `Timex.lformat!` variants of the formatting functions, which take a locale to use in formatting
- Added a relative time formatter, which functions very similarly to Moment.js's relative time formatting
  You can use it with `Timex.format!` or `Timex.format`, by providing :relative as the formatter, and using the `{relative}` token in your
  format string. NOTE: The relative formatter does not support other tokens, only `{relative}` for now, if it seems like there
  is a use case where `{relative}` should support other tokens, I'll consider adding that.
- Added `Timex.from_now`, which takes:
  - A single Convertable, which returns the relative time between that date/time value and now
  - Two Convertables, which returns the relative time between the first date/time value, and the reference date (provided as the 2nd)
  - Two variants of the above which also take a locale as the last argument, and results in the string being translated to that locale
- Added ASN.1 parsing/formatting support
### Changed
- All functions which return strings, and all formatting functions, will use the default locale for translation, which is "en" unless another was configured, or one was provided if the function takes a locale as an argument.
### Fixed
- Milliseconds should be able to be fractional - the is_millisecond guard was only allowing integers

## 2.1.1

### Added
- Implementations of the Inspect protocol for Date, DateTime, AmbiguousDateTime, TimezoneInfo, and AmbiguousTimezoneInfo
### Changed
- When inspecting any Timex types, the compact view will be used, pass structs: false to view the raw data structures if needed.

## 2.1.0

### Added
- Two new protocols, `Timex.Comparable` and `Timex.Convertable`, implementing these two for your own date/time types
  will allow you to use the Timex API with your own types, just be aware that only Dates, DateTimes, or AmbiguousDateTimes
  will be returned as date/time representations, but it should be trivial to add a function in your implementation to
  convert back.
- Basic Julian calendar implementation, which allows you to get the Julian date for a given Convertable, see
  `Timex.to_julian/1`, you can also get the day of the week number for a Julian date, via `Timex.Calendar.Julian`
- `to_julian` function to the `Timex.Convertable` protocol
- `Timex.timezones` to get a list of all valid timezones
### Changed
- **POTENTIALLY BREAKING** The `{Zname}` format token was formatting with the abbreviation, which is incorrect. It
  has been changed to format with the full name, use `{Zabbr}` if you want the abbreviation.
- Moved comparison and diffing behaviour into a new protocol, `Timex.Comparable`, which allows you to now
  provide your own implementations for comparing other date or datetime types against Timex ones. This
  makes the API more flexible, and also cleaned up the code quite a bit.
- Modified Timex API to accept Comparables for just about all functions
- Added implementations of `Timex.Comparable` for `Tuple`, `Date`, `DateTime`, `AmbiguousDateTime`
- Added implementations of `Timex.Convertable` for `Map` and `Atom`. The former will accept any map with either
  DateTime-like keys (i.e. year/month/day/hour/minute/etc.) as strings or atoms, or any Date-like keys (year/month/day),
  as strings or atoms. The latter will accept only two atoms which represent Dates/DateTimes right now, :epoch, and :zero.
- Modified `Timex.Comparable` to take any `Timex.Convertable`
## Fixed
- A number of performance enhancements due to refactoring for `Convertable` and `Comparable`, particularly with diffing
- The `%Z` strftime format token was formatting timezones as abbreviations, which is not round-trippable due to timezone
  ambiguity. This token now formats using the full timezone name, which is valid according to the strftime standard.
- The `{Zname}` token had the same problem as above, and has been fixed to use the full name

## 2.0.0

**READ THIS**: This release contains breaking changes from the previous API. The changes are easy to make,
and the compiler will catch almost all of them. See the Migrating section of the README for details on migrating
to 2.0

### Added
- New `Date` type, which is basically the same as `DateTime`, but without time/timezone, which works with
  most all API functions that work with DateTimes, except those which are specific to time or timezones.
  Functions which take a Date or DateTime and options which can manipulate both date and time properties,
  like `set` or `shift` will work as you'd expect with Date values and time-based properties (setting a time
  property will change nothing, shifting will work for values which represent at least a day, sub-day values will not
  change the Date).
- New `AmbiguousDateTime` type which is returned instead of `DateTime` when the datetime in question falls in
  an ambiguously defined timezone period. This type contains two fields, `:before` and `:after` which contain
  the `DateTime` values to choose from. This handles cases where previously an error would likely have been thrown,
  or the behaviour would've been undefined.
- Timex.date and Timex.datetime, which are the equivalent of the old Date.from, except produce a Date or DateTime respectively.
  The `from` API still exists in the Date and DateTime modules, and is present in the Timex API for easier migration, but will
  be deprecated in the future.
- New `from_erl`, `from_timestamp`, `from_microseconds`, `from_milliseconds`, `from_seconds`, `from_days` functions to
  replace the old `from` API, and to match the `Time` API more closely.
- to_date/to_datetime/to_unix/to_timestamp/to_gregorian_seconds conversions in Timex.Convertable (old Timex.Date.Convert protocol)
- before?/after?/between? functions to Timex module
- format/format!/format_time/format_time!/parse/parse! API to Timex module
- week_of_month/1 and /3 to get the week index of the month a date occurs in
- `Timex.diff(this, other, :calendar_weeks)` - get the diff between two dates in terms of weeks on the calendar,
  in other words, the diff is done based on the start of the earliest date's week, and the end of the latest date's week
### Changed
- **BREAKING** All non-bang functions in the API now return error tuples of the form `{:error, term}` instead of raising exceptions
- **BREAKING** All DateTime-related APIs can now return an `AmbiguousDateTime`, which must be handled by choosing which DateTime to use.
- **BREAKING** All Timezone lookups can now return an `AmbiguousTimezoneInfo` struct, which must be handled by choosing which TimezoneInfo to use.
- **BREAKING** DateTime.ms is now DateTime.millisecond
- **BREAKING** Date module API has moved to Timex module
- Date and DateTime modules now contain their respective implementations of the Timex API, all shared functions
  have moved to the Timex module. You can work with Date or DateTimes either through the Timex API, or through the
  API exposed in the Date and DateTime modules. It is recommended to use Timex though.
- **BREAKING** Renamed Timex.Date.Convert to Timex.Convertable
- **BREAKING** `diff/3` now returns the same value no matter which order the arguments are given. Use `compare/3` to get the ordering
### Deprecated
- `Timex.from` (old `Date.from`) variants. Use `Timex.date`, `Timex.datetime`, `Date.from_<type>`, or `DateTime.from_<type>` instead.
- `DateTime.from`. Use `Timex.datetime`, `DateTime.from_erl`, `DateTime.from_<type>`
- `to_usecs`, `to_msecs`, `to_secs`, and `to_mins` in favor of `to_microseconds`, `to_milliseconds`, `to_seconds`, and `to_minutes`
- Abbreviated unit names like `secs` or `mins`, `sec` or `min`, in favor of their full names (i.e. `seconds`, `minutes`, etc.)
### Removed
- DateConvert/DateFormat aliases
### Fixed
- Shifting datetimes is now far more accurate than it was previously, and handles timezone changes, ambiguous timezone periods, and non-existent time periods (such as those during a timezone change like DST).
- Diffing by weeks, months, and years is now much more precise
- Humanized Time formatter now pluralizes units correctly

## 1.0.2

**BREAKING**: If you previously depended on parsing of timezone abbreviations for non-POSIX zones,
for example, CEST, you will need to update your code to manually map that abbreviation to a valid zone
name. Timezone abbreviations are only supported if they are POSIX timezones in the Olson timezone database.

### Added
- Added CHANGELOG
- Add Date.from clause to handle Phoenix datetime_select changeset
### Changed
- Timezone abbreviation handling is now only valid for POSIX/Olson timezone names.
- Some small optimizations
### Deprecated
- N/A
### Removed
- Timezone abbreviation handling for non-POSIX/Olson timezone names
### Fixed
- Timezone abbreviation handling (was previously non-deterministic/incorrect)
- Disable tzdata's auto-update during compilation
- Usage of imperative if<|MERGE_RESOLUTION|>--- conflicted
+++ resolved
@@ -19,11 +19,8 @@
 - Updated `Timex.now/1` typespec to remove the `AmbiguousDateTime`
 - Corrected pluralization rules for bg/cs/he/id/ro/ru
 - Fixed documentation formatting of `Timex.TimezoneInfo.create/6`
-<<<<<<< HEAD
 - Fixed typo in `Ecto.md`
-=======
 - Updated tzdata to fix issues with 2024b
->>>>>>> 23a4ca17
 
 ---
 
