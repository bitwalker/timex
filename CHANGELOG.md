--- conflicted
+++ resolved
@@ -5,7 +5,7 @@
 
 ## Unreleased
 
-<<<<<<< HEAD
+
 **NOTE:** The config of the Timex default locale is changed to:
 ```ex
 config :timex, Timex.Gettext, default_locale: "en"
@@ -21,10 +21,6 @@
 Timex.Gettext.put_locale("de")
 ```
 
-### Fixed
-
-- Let Timex follow the locale set by the global Gettext. See #501
-=======
 ### Potentially Breaking
 
 - Fixed handling of `Etc/GMT` vs `GMT` timezones. The former must be POSIX compatible, which inverts the meaning of the sign, whereas the latter have no such restriction and are equivalent to `UTC(+/-)HH:MM`,
@@ -35,6 +31,7 @@
 - #494, incorrect handling of parsing week numbers
 - Improve parsing of timezones
 - Incorrect stringification of error values returned in some circumstances
+- Let Timex follow the locale set by the global Gettext. See #501
 
 ### Added/Changed
 
@@ -130,7 +127,6 @@
 - Parser for ISOweek
 - #559
 - #577
->>>>>>> 40b6d9c9
 
 ## 3.6.1
 
