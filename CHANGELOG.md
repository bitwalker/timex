# Change Log

All notable changes to this project will be documented in this file (at least to the extent possible, I am not infallible sadly).
This project adheres to [Semantic Versioning](http://semver.org/).

## Unreleased

### Added/Changed

- Changed `Timex.Duration.Parse` to be 2x faster
<<<<<<< HEAD
- Added `cycled` option for `Timex.between?/4` to support time-range checks that pass through midnight
=======
- Add Croatian translation
>>>>>>> 25dfac9f

### Fixed

- Updated `Timex.now/1` typespec to remove the `AmbiguousDateTime` 

---

## 3.7.8

### Added/Changed

- Add Thai translations
- Add Estonian translation
- Added `TimezoneInfo.format_offset/1`

### Fixed

- Fix incorrect `Timex.weekday/2` typespecs
- Added timezone field to set_options type
- Corrected type definition for Types.week_of_month to include possiblity of 6th week (see #703)
- Added specs to parse function to account for AmbiguousDateTime return type

---

## 3.7.6

### Changed

- The documentation on weekday formatting via `%w` and `%u` strftime directives and `WDmon` and `WDsun`
default directives did not match, and worse, the behaviour had regressed as well and did not match the
docs for either. The behaviour now matches between the two formatters, as does the documentation, and
aligns with the C strftime specification (i.e. Monday is 1..7, Sunday is 0..6)

### Fixed

- Clarify docs on comparison granularity for days/weeks
- Fix incorrect weekday formatting (see #668)
- Handled edge case where no locally-defined timezone is present (see #670)
- Invalid validation of ambiguous date/times during parsing (see #674)

---

## 3.7.5

### Added/Changed

- Added `Timex.Timezone.get/3` to allow requesting timezones using utc or wall clock as desired

### Fixed

- Addressed issues #652, #658, #659, #656, #654, #653

## 3.7.4

### Fixed

- Addressed issues #647, #648, #649, #650

## 3.7.3

**NOTE:** The config of the Timex default locale is changed to:
```ex
config :your_app, Timex.Gettext, default_locale: "en"
```
This follows the standard set by Gettext, see: [the Gettext docs](https://hexdocs.pm/gettext/Gettext.html#module-default-locale)

Now when the Gettext locale is being changed on runtime with:
```ex
Gettext.put_locale("nl")
```
The Gettext backend for Timex will follow suit. If for some reason you want Timex, and just Timex, to change its locale to something else you should target the Timex.Gettext backend with:
```ex
Timex.Gettext.put_locale("de")
```

### Potentially Breaking

- Fixed handling of `Etc/GMT` vs `GMT` timezones. The former must be POSIX compatible, which inverts the meaning of the sign, whereas the latter have no such restriction and are equivalent to `UTC(+/-)HH:MM`,
while this is fixing incorrect behavior, it could potentially break users relying on the incorrect behavior.

### Fixed

- #494, incorrect handling of parsing week numbers
- Improve parsing of timezones
- Incorrect stringification of error values returned in some circumstances
- Let Timex follow the locale set by the global Gettext. See #501

### Added/Changed

- Removed `Timex.Timezone.diff`, as it is no longer used in Timex
- Added support for obtaining the Julian day of year via `Calendar.Julian.date_for_day_of_year/3`

### Fixed

## 3.7.1

### Fixed

- `local/0` and `local/1` were incorrectly returning TimezoneInfo structs due to a bad match

## 3.7.0

### Potentially Breaking

- Elixir 1.8+ is now required
- Tzdata 1.0+ is now required
- If you were previously relying on `?` suffixed functions to return
`{:error, reason}` if given invalid date/time inputs (other than
`is_valid?`), these functions now always return booleans and raise if an
error with the input is encountered

### Added/Changed

- Refactored much of the library to delegate to the Calendar API where
appropriate, we now make more of an effort to avoid duplication of the
standard library functionality
- Functions with the `?` suffix now correctly raise on invalid inputs,
and always return booleans. This was implicitly broken before, we need
to follow convention here.
- Local timezone handling no longer requires parsing the zoneinfo files,
instead we attempt to observe the timezone name that is active and feed
that into the timezone database directly. We were just using the
abbreviations before, but that wasn't correct behavior at all. In the
future we may want to support the system timezone database as a proper
implementation of `Calendar.TimeZoneDatabase`, but for now we've just
removed the unnecessary parsing work that was going on here.
- `Timex.today/1` which returns today's date in the provided timezone

### Fixed

- Handling of timezones across DST. More generally we now handle gaps/ambiguity
much more consistently
- ZoneInfo parser was refactored, now properly supports version 2/3
files, addresses some small bugs in previous code
- Some incorrect/redundant typespecs were removed/fixed
- We now support alternative timezone databases for API operations that
do not need to interact with the `Timex.Timezone` module directly. That
module is still tied to tzdata for now, but in the future may be
modified to remove the direct dependency.

## 3.6.4

### Potentially Breaking

- `Timex.set/2` now sets microseconds when setting `:time` from a `%Time{}` struct
- `Timex.Duration.to_string/1` now returns `PT0S` instead of `P` for zero-length durations with the default formatter

### Added
- `Timex.set/2` now also accepts setting the `:date` from a `%Date{}` and `:time` from a `%Time{}` struct for NaiveDateTime

### Fixes
- Loosen `tzdata` dependency to allow `1.x` releases

## 3.6.3

### Added

- Switched to GitHub Actions for CI
- Finnish translations
- Enumerable implementation for Timex.Interval

### Fixed

- Czech translation fixes
- #616
- #615

## 3.6.2

### Added

- Updated tzdata to 1.0.1
- Vietnamese/Czech/Hebrew/Bosnian translations
- Formatter settings, and ran the formatter on the codebase

### Fixed

- Romanian translation fixes
- Various documentation/typespec fixes
- Parser for ISOweek
- #559
- #577

## 3.6.1

### Potentially Breaking

- Require Elixir v1.6+

### Added

- Setup property based test framework and add sample tests (#480)
- Turkish translation (#534)
- Add details to parsing documentation (#540)
- Support time units in singular (#509)
- #538 documentation of default formatting directives
- Support for tzdata 1.0.0 (#536)

### Fixed

- Address handling of ambiguity in timezone conversions by using UTC clock time, where possible. See #488
- #491 gracefully handle errors resolving a timezone using wall clock time
- #514 gracefully handle converting date to datetime on tz boundary
- #531 address some issues with shifting over timezone boundaries
- #507 unnecessary tz conversion during logical shifts results in erroneous results
- #532 shift priority incorrectly inverted
- #537 precision not preserved in some situations
- Elixir 1.8 deprecations
- `Timex.diff/2` spec
- `Timex.Timezone.convert/2` when using custom time zones
- Letter encoding on PT translation
- Swedish translation id for March

## 3.5.0

### Added

- `Timex.set/2` now also accepts setting the `:date` from a `%Date{}` struct.
- `Interval.difference/2` removes one interval from another

## 3.4.1

### Added
- Afrikaans translations (Julian Dicks)
- The :inclusive option for Timex.between?/4 :start and :end in addition to true

### Fixed
- strftime_iso_kitchen no longer discards dates


## 3.4.0

**NOTE:** There are breaking changes in this release. This is not going to result in a major
version bump, as the old behavior did not match the docs, and was incorrect to boot. In other words, the
breaking changes only affect you if you relied on the incorrect behavior, if you were expecting the
documented behavior, then these are _not_ breaking changes.

### Added

- Interval.contains?/2 to test if one interval contains another

### Fixed

- Interval overlap was being improperly calculated
- Interval behavior with respect to open/closed bounds was incorrect (open bounds were being treated as closed and vice versa)
- Intervals could be created with invalid from/until (i.e. creating an interval with an until before the from)
- Interval documentation improvements for clarity


## 3.1.13

### Added

- Romanian translations (Cezar Halmagean)

### Fixed

- #280 - formatting of non-ISO week numbers

## 3.1.6-12

Sorry I didn't keep this up to date, please review the commits in git for these versions.

## 3.1.6

### Added

- Translations for zh_CN (Chinese)
- Translations for pl (Polish)
- #244 - Support for fractional offsets

### Fixed

- Various documentation fixes
- Fix #262 - Day of week calculation in Julian calendar - Mark Meeus
- Fix #260 - Duration formatting edge case - Slava Kisel
- Fix #257 - Fix from_iso_triplet logic - Mathew Bramson
- Fix #252 - Formatting/parsing of fractional seconds was not round-trippable
- Fix #248 - Make fractional second formatting consistent with standard library
- Add application callback so we can provide better errors if :tzdata isn't started
- Enable fallback_to_any in Timex.Protocol

## 3.1.5

### Fixed

- Fix #218 - Bug with `Timex.from_iso_triplet`
- Zone abbreviations produced by parsing did not always match those in tzdata

## 3.1

### Fixed

- Fix #214 - Permit any valid datetime type in formatting API
- Fix #215 - Properly validate 2-digit years

## 3.0.8

### Changed

- Duration.scale/2 now works with float coefficients

## 3.0.7

### Added

- Implementation of Timex.Protocol for Map. This is primarily useful (and intended)
  for dealing with deserialized date/time structs.

### Fixed

- Precision calculation for microseconds was sometimes incorrect.

## 3.0.6

### Added

- Added parsing for ISO-8601 durations to the Duration API

### Fixed

- #206 - Bug in shifting DateTimes

## 3.0.5

### Fixed

- #199 - Handling of timezone names with `-` was broken.

## 3.0.3

### Added

- Add Duration.to_time/1, to_time!/1, from_time/1 for conversions to/from Time

## 3.0.2

### Fixed

- Converting a NaiveDateTime with to_datetime did not include microseconds
- now/0, now/1, local/0 were not microsecond precise

## 3.0.1

### Added

- `Duration.to_clock/1` - convert a Duration to a `{hour,min,sec,usec}` tuple
- `Duration.from_clock/1` - convert a `{hour,min,sec,usec}` tuple to a Duration

## 3.0.0

**IMPORTANT**: This release is a significant rewrite of Timex's internals as well as API. Many things have remained unchanged,
but there are many things that have as well. Mostly the removal of prior deprecations, and the removal (without deprecation) of
things incompatible with, or now redundant due to, the introduction of calendar types in Elixir 1.3 and their impact on Timex.
The list of these changes will be comprehensively spelled out below, along with recommendations for alternatives in the cases
of removals.

### Fixed
- [#185](https://github.com/bitwalker/timex/issues/185)
- [#137](https://github.com/bitwalker/timex/issues/137)

### Added
- `Timex.Protocol` (defines the API all calendar types must implement to be used with Timex)
- `compare/3`, `diff/3` `shift/2`, now allow the use of `:milliseconds` and `:microseconds`
- `set/2` now allow the use of `:microsecond`
- `Timex.Duration`
- `to_gregorian_microseconds/1`, converts a date/time value to microseconds since year zero

### Changed
- Timex's old Date/DateTime types are replaced by Elixir 1.3's new calendar types,
  NaiveDateTime is now used where appropriate, and AmbiguousDateTime remains in order to
  handle timezone ambiguities.
- `Timex.diff/3` now returns to it's old behaviour of returning a signed integer for values, so
  that diffing/comparing can be done on a single value.
- Renamed `Timex.Time` to `Timex.Duration` to better reflect it's purpose and prevent conflicts with
  Elixir's built-in `Time` type.
- Renamed `Timex.Format.Time.*` to `Timex.Format.Duration.*`
- Renamed `:timestamp` options to `:duration`
- Renamed `*_timestamp` functions to `*_duration`
- Changed `Timex.Duration` to operate on and return `Duration` structs rather than Erlang timestamp tuples
- Changed `Duration.from/2`, to `Duration.from_*/1`, moving the unit into the name.
- Renamed `to_erlang_datetime` to `to_erl`

### Removed
- Timex.Date (use `Timex` now)
- Timex.DateTime (use `Timex` now)
- Timex.Convertable (no longer makes sense in the face of differentiating NaiveDateTime/DateTime)
- `set/2` no longer allow the use of `:millisecond`
- Removed `Timex.date`
- Deprecated `Timex.datetime`
- Removed `from_timestamp` functions
- Removed `to_gregorian`
- Removed `to_seconds/2` in favor of `to_gregorian_seconds/1` and `to_unix/1`
- Removed `normalize/1`, it no longer is necessary. `normalize/2` still exists however

## 2.1.3

### Fixed
- Some behaviour around shifting across DST boundaries was behaving incorrectly (#142)

## 2.1.2

This release adds the base for locale-awareness in Timex, including one locale ("ru"), support for formatting datetimes
in another locale, and functions which return names of things will now use the default locale. To configure Timex's default
locale, put the following in config.exs:

```elixir
config :timex, default_locale: "ru" # or whatever locale you want
```

### Added
- The ability to configure a default locale (the default is "en" if no config is provided) for formatting/translation of strings
- The ability to format a string using a given locale, otherwise the default locale is used
- Translations for the "ru" locale, more to come
- Locale awareness throughout the core API, so functions such as `day_name` will return the day name in the configured locale,
  if translations for that locale were provided
- `Timex.lformat`, and `Timex.lformat!` variants of the formatting functions, which take a locale to use in formatting
- Added a relative time formatter, which functions very similarly to Moment.js's relative time formatting
  You can use it with `Timex.format!` or `Timex.format`, by providing :relative as the formatter, and using the `{relative}` token in your
  format string. NOTE: The relative formatter does not support other tokens, only `{relative}` for now, if it seems like there
  is a use case where `{relative}` should support other tokens, I'll consider adding that.
- Added `Timex.from_now`, which takes:
  - A single Convertable, which returns the relative time between that date/time value and now
  - Two Convertables, which returns the relative time between the first date/time value, and the reference date (provided as the 2nd)
  - Two variants of the above which also take a locale as the last argument, and results in the string being translated to that locale
- Added ASN.1 parsing/formatting support
### Changed
- All functions which return strings, and all formatting functions, will use the default locale for translation, which is "en" unless another was configured, or one was provided if the function takes a locale as an argument.
### Fixed
- Milliseconds should be able to be fractional - the is_millisecond guard was only allowing integers

## 2.1.1

### Added
- Implementations of the Inspect protocol for Date, DateTime, AmbiguousDateTime, TimezoneInfo, and AmbiguousTimezoneInfo
### Changed
- When inspecting any Timex types, the compact view will be used, pass structs: false to view the raw data structures if needed.

## 2.1.0

### Added
- Two new protocols, `Timex.Comparable` and `Timex.Convertable`, implementing these two for your own date/time types
  will allow you to use the Timex API with your own types, just be aware that only Dates, DateTimes, or AmbiguousDateTimes
  will be returned as date/time representations, but it should be trivial to add a function in your implementation to
  convert back.
- Basic Julian calendar implementation, which allows you to get the Julian date for a given Convertable, see
  `Timex.to_julian/1`, you can also get the day of the week number for a Julian date, via `Timex.Calendar.Julian`
- `to_julian` function to the `Timex.Convertable` protocol
- `Timex.timezones` to get a list of all valid timezones
### Changed
- **POTENTIALLY BREAKING** The `{Zname}` format token was formatting with the abbreviation, which is incorrect. It
  has been changed to format with the full name, use `{Zabbr}` if you want the abbreviation.
- Moved comparison and diffing behaviour into a new protocol, `Timex.Comparable`, which allows you to now
  provide your own implementations for comparing other date or datetime types against Timex ones. This
  makes the API more flexible, and also cleaned up the code quite a bit.
- Modified Timex API to accept Comparables for just about all functions
- Added implementations of `Timex.Comparable` for `Tuple`, `Date`, `DateTime`, `AmbiguousDateTime`
- Added implementations of `Timex.Convertable` for `Map` and `Atom`. The former will accept any map with either
  DateTime-like keys (i.e. year/month/day/hour/minute/etc.) as strings or atoms, or any Date-like keys (year/month/day),
  as strings or atoms. The latter will accept only two atoms which represent Dates/DateTimes right now, :epoch, and :zero.
- Modified `Timex.Comparable` to take any `Timex.Convertable`
## Fixed
- A number of performance enhancements due to refactoring for `Convertable` and `Comparable`, particularly with diffing
- The `%Z` strftime format token was formatting timezones as abbreviations, which is not round-trippable due to timezone
  ambiguity. This token now formats using the full timezone name, which is valid according to the strftime standard.
- The `{Zname}` token had the same problem as above, and has been fixed to use the full name

## 2.0.0

**READ THIS**: This release contains breaking changes from the previous API. The changes are easy to make,
and the compiler will catch almost all of them. See the Migrating section of the README for details on migrating
to 2.0

### Added
- New `Date` type, which is basically the same as `DateTime`, but without time/timezone, which works with
  most all API functions that work with DateTimes, except those which are specific to time or timezones.
  Functions which take a Date or DateTime and options which can manipulate both date and time properties,
  like `set` or `shift` will work as you'd expect with Date values and time-based properties (setting a time
  property will change nothing, shifting will work for values which represent at least a day, sub-day values will not
  change the Date).
- New `AmbiguousDateTime` type which is returned instead of `DateTime` when the datetime in question falls in
  an ambiguously defined timezone period. This type contains two fields, `:before` and `:after` which contain
  the `DateTime` values to choose from. This handles cases where previously an error would likely have been thrown,
  or the behaviour would've been undefined.
- Timex.date and Timex.datetime, which are the equivalent of the old Date.from, except produce a Date or DateTime respectively.
  The `from` API still exists in the Date and DateTime modules, and is present in the Timex API for easier migration, but will
  be deprecated in the future.
- New `from_erl`, `from_timestamp`, `from_microseconds`, `from_milliseconds`, `from_seconds`, `from_days` functions to
  replace the old `from` API, and to match the `Time` API more closely.
- to_date/to_datetime/to_unix/to_timestamp/to_gregorian_seconds conversions in Timex.Convertable (old Timex.Date.Convert protocol)
- before?/after?/between? functions to Timex module
- format/format!/format_time/format_time!/parse/parse! API to Timex module
- week_of_month/1 and /3 to get the week index of the month a date occurs in
- `Timex.diff(this, other, :calendar_weeks)` - get the diff between two dates in terms of weeks on the calendar,
  in other words, the diff is done based on the start of the earliest date's week, and the end of the latest date's week
### Changed
- **BREAKING** All non-bang functions in the API now return error tuples of the form `{:error, term}` instead of raising exceptions
- **BREAKING** All DateTime-related APIs can now return an `AmbiguousDateTime`, which must be handled by choosing which DateTime to use.
- **BREAKING** All Timezone lookups can now return an `AmbiguousTimezoneInfo` struct, which must be handled by choosing which TimezoneInfo to use.
- **BREAKING** DateTime.ms is now DateTime.millisecond
- **BREAKING** Date module API has moved to Timex module
- Date and DateTime modules now contain their respective implementations of the Timex API, all shared functions
  have moved to the Timex module. You can work with Date or DateTimes either through the Timex API, or through the
  API exposed in the Date and DateTime modules. It is recommended to use Timex though.
- **BREAKING** Renamed Timex.Date.Convert to Timex.Convertable
- **BREAKING** `diff/3` now returns the same value no matter which order the arguments are given. Use `compare/3` to get the ordering
### Deprecated
- `Timex.from` (old `Date.from`) variants. Use `Timex.date`, `Timex.datetime`, `Date.from_<type>`, or `DateTime.from_<type>` instead.
- `DateTime.from`. Use `Timex.datetime`, `DateTime.from_erl`, `DateTime.from_<type>`
- `to_usecs`, `to_msecs`, `to_secs`, and `to_mins` in favor of `to_microseconds`, `to_milliseconds`, `to_seconds`, and `to_minutes`
- Abbreviated unit names like `secs` or `mins`, `sec` or `min`, in favor of their full names (i.e. `seconds`, `minutes`, etc.)
### Removed
- DateConvert/DateFormat aliases
### Fixed
- Shifting datetimes is now far more accurate than it was previously, and handles timezone changes, ambiguous timezone periods, and non-existent time periods (such as those during a timezone change like DST).
- Diffing by weeks, months, and years is now much more precise
- Humanized Time formatter now pluralizes units correctly

## 1.0.2

**BREAKING**: If you previously depended on parsing of timezone abbreviations for non-POSIX zones,
for example, CEST, you will need to update your code to manually map that abbreviation to a valid zone
name. Timezone abbreviations are only supported if they are POSIX timezones in the Olson timezone database.

### Added
- Added CHANGELOG
- Add Date.from clause to handle Phoenix datetime_select changeset
### Changed
- Timezone abbreviation handling is now only valid for POSIX/Olson timezone names.
- Some small optimizations
### Deprecated
- N/A
### Removed
- Timezone abbreviation handling for non-POSIX/Olson timezone names
### Fixed
- Timezone abbreviation handling (was previously non-deterministic/incorrect)
- Disable tzdata's auto-update during compilation
- Usage of imperative if<|MERGE_RESOLUTION|>--- conflicted
+++ resolved
@@ -8,11 +8,8 @@
 ### Added/Changed
 
 - Changed `Timex.Duration.Parse` to be 2x faster
-<<<<<<< HEAD
 - Added `cycled` option for `Timex.between?/4` to support time-range checks that pass through midnight
-=======
 - Add Croatian translation
->>>>>>> 25dfac9f
 
 ### Fixed
 
