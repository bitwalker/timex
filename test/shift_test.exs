--- conflicted
+++ resolved
@@ -85,7 +85,6 @@
     assert expected === date
   end
 
-<<<<<<< HEAD
   test "shift by weeks" do
     date = Timex.shift(~N[2017-10-24 12:00:00.100000], weeks: 1)
     expected = ~N[2017-10-31 12:00:00.100000]
@@ -150,11 +149,10 @@
     date = Timex.shift(~N[2017-10-24 12:00:00.100000], dayz: 1)
     assert {:error, {:unknown_shift_unit, :dayz}} === date
   end
-=======
+
   test "shift datetime by a month from the end of January" do
     date = ~D[2000-01-31] |> Timex.to_datetime |> Timex.shift(months: 1)
     expected = ~D[2000-02-29] |> Timex.to_datetime
     assert expected === date
   end
->>>>>>> 2e41b559
 end