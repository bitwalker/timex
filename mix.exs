defmodule Timex.Mixfile do
  use Mix.Project

  @version "3.7.1"

  def project do
    [
      app: :timex,
      version: @version,
      elixir: "~> 1.8",
      description: description(),
      package: package(),
      deps: deps(),
      docs: docs(),
      compilers: [:gettext] ++ Mix.compilers(),
      test_coverage: [tool: ExCoveralls],
      elixirc_paths: elixirc_paths(Mix.env()),
      preferred_cli_env: [
        "hex.publish": :docs,
        docs: :docs,
        coveralls: :test,
        "coveralls.html": :test,
        "coveralls.detail": :test,
        "coveralls.json": :test,
        "coveralls.post": :test
      ]
    ]
  end

  def application do
    [
<<<<<<< HEAD
      applications: [:logger, :tzdata, :gettext, :combine],
      env: [local_timezone: nil],
=======
      env: [local_timezone: nil, default_locale: "en"],
>>>>>>> 40b6d9c9
      mod: {Timex, []}
    ]
  end

  defp description do
    """
    Timex is a rich, comprehensive Date/Time library for Elixir projects, with full timezone support via the :tzdata package.
    If you need to manipulate dates, times, datetimes, timestamps, etc., then Timex is for you!
    """
  end

  defp package do
    [
      files: ["lib", "priv", "mix.exs", "README.md", "LICENSE.md"],
      maintainers: ["Paul Schoenfelder", "Chris Hildebrand"],
      licenses: ["MIT"],
      links: %{
        Changelog: "https://github.com/bitwalker/timex/blob/master/CHANGELOG.md",
        GitHub: "https://github.com/bitwalker/timex"
      }
    ]
  end

  def deps do
    [
      {:tzdata, "~> 1.0"},
      {:combine, "~> 0.10"},
      {:gettext, "~> 0.10"},
      {:ex_doc, "~> 0.13", only: [:docs]},
      {:benchfella, "~> 0.3", only: [:bench]},
      {:dialyxir, "~> 1.0", only: [:dev], runtime: false},
      {:excoveralls, "~> 0.4", only: [:test]},
      {:stream_data, "~> 0.4", only: [:test]}
    ]
  end

  defp docs do
    [
      main: "getting-started",
      formatter_opts: [gfm: true],
      source_ref: @version,
      source_url: "https://github.com/bitwalker/timex",
      extras: [
        "docs/Getting Started.md",
        "CHANGELOG.md",
        "docs/Basic Usage.md",
        "docs/Erlang Interop.md",
        "docs/Formatting.md",
        "docs/Parsing.md",
        "docs/FAQ.md",
        "docs/Using with Ecto.md",
        "docs/Custom Parsers.md",
        "docs/Custom Formatters.md"
      ]
    ]
  end

  # Specifies which paths to compile per environment
  defp elixirc_paths(:test), do: ["lib", "test/helpers"]
  defp elixirc_paths(_), do: ["lib"]
end<|MERGE_RESOLUTION|>--- conflicted
+++ resolved
@@ -29,12 +29,7 @@
 
   def application do
     [
-<<<<<<< HEAD
-      applications: [:logger, :tzdata, :gettext, :combine],
       env: [local_timezone: nil],
-=======
-      env: [local_timezone: nil, default_locale: "en"],
->>>>>>> 40b6d9c9
       mod: {Timex, []}
     ]
   end
